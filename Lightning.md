--- conflicted
+++ resolved
@@ -7,13 +7,6 @@
 ## 🔍 Key Features
 
 - **Zero Setup Cloud IDE**: Develop and manage AI projects entirely in the browser with integrated tools like VS Code and Jupyter Notebooks.
-<<<<<<< HEAD
-
-- **Scalable Infrastructure**: Seamlessly scale from CPU to GPU resources depending on your project's needs.
-
-
-- **Free Compute Resources**: Lightning AI offers limited free access to **CPU**, **single-GPU**, and **multi-GPU** options. Useful for early development and testing phases. *(You can add screenshots here to show the available plans and options.)*
-=======
   
 - **Scalable Infrastructure**: Seamlessly scale from CPU to GPU resources depending on your project's needs.
   
@@ -32,7 +25,6 @@
     
     ![image](https://github.com/user-attachments/assets/9776233d-92c4-4da4-9f0a-b6021f8ffda9)
 
->>>>>>> fffdd53d
 - **Integrated ML Tools**: Built-in support for popular frameworks like PyTorch Lightning, Gradio, and Streamlit.
   
     ![image](https://github.com/user-attachments/assets/153a6ba6-2143-4843-8cdb-00eb7d6912dc)
